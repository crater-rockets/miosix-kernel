/***************************************************************************
 *   Copyright (C) 2008, 2009, 2010, 2011, 2012, 2013 by Terraneo Federico *
 *                                                                         *
 *   This program is free software; you can redistribute it and/or modify  *
 *   it under the terms of the GNU General Public License as published by  *
 *   the Free Software Foundation; either version 2 of the License, or     *
 *   (at your option) any later version.                                   *
 *                                                                         *
 *   This program is distributed in the hope that it will be useful,       *
 *   but WITHOUT ANY WARRANTY; without even the implied warranty of        *
 *   MERCHANTABILITY or FITNESS FOR A PARTICULAR PURPOSE.  See the         *
 *   GNU General Public License for more details.                          *
 *                                                                         *
 *   As a special exception, if other files instantiate templates or use   *
 *   macros or inline functions from this file, or you compile this file   *
 *   and link it with other works to produce a work based on this file,    *
 *   this file does not by itself cause the resulting work to be covered   *
 *   by the GNU General Public License. However the source code for this   *
 *   file must still be made available in accordance with the GNU General  *
 *   Public License. This exception does not invalidate any other reasons  *
 *   why a work based on this file might be covered by the GNU General     *
 *   Public License.                                                       *
 *                                                                         *
 *   You should have received a copy of the GNU General Public License     *
 *   along with this program; if not, see <http://www.gnu.org/licenses/>   *
 ***************************************************************************/ 

#ifndef MIOSIX_SETTINGS_H
#define MIOSIX_SETTINGS_H

/**
 * \file miosix_settings.h
 * NOTE: this file contains ONLY configuration options that are not dependent
 * on architecture specific details. The other options are in the following
 * files which are included here:
 * miosix/arch/architecture name/common/arch_settings.h
 * miosix/arch/architecture name/board name/board_settings.h
 */
#include "arch_settings.h"
#include "board_settings.h"

namespace miosix {

/**
 * \addtogroup Settings
 * \{
 */

//
// Scheduler options
//

/// \def SCHED_TYPE_PRIORITY
/// If uncommented selects the priority scheduler
/// \def SCHED_TYPE_CONTROL_BASED
/// If uncommented selects the control based scheduler
/// \def SCHED_TYPE_EDF
///If uncommented selects the EDF scheduler
//Uncomment only *one* of those

#define SCHED_TYPE_PRIORITY
//#define SCHED_TYPE_CONTROL_BASED
//#define SCHED_TYPE_EDF
    
/// \def WITH_PROCESSES
/// If uncommented enables support for processes as well as threads.
/// This enables the dynamic loader to load elf programs, the extended system
/// call service and, if the hardware supports it, the MPU to provide memory
/// isolation of processes
#define WITH_PROCESSES

#if defined(WITH_PROCESSES) && defined(__NO_EXCEPTIONS)
#error Processes require C++ exception support
#endif //defined(WITH_PROCESSES) && defined(__NO_EXCEPTIONS)

//
// Filesystem options
//

/// \def WITH_FILESYSTEM
/// Allows to enable/disable filesystem support to save code size
/// By default it is defined (filesystem support is enabled)
<<<<<<< HEAD
#define WITH_FILESYSTEM

/// \def WITH_DEVFS
/// Allows to enable/disable DevFs support to save code size
/// By default it is defined (DevFs is enabled)
#define WITH_DEVFS
=======
//#define WITH_FILESYSTEM
>>>>>>> 97344e2a
    
/// \def SYNC_AFTER_WRITE
/// Increases filesystem write robustness. After each write operation the
/// filesystem is synced so that a power failure happens data is not lost
/// (unless power failure happens exactly between the write and the sync)
/// Unfortunately write latency and throughput becomes twice as worse
/// By default it is defined (slow but safe)
#define SYNC_AFTER_WRITE

/// Maximum number of open files. Trying to open more will fail.
/// Cannot be lower than 3, as the first three are stdin, stdout, stderr
const unsigned char MAX_OPEN_FILES=8;

//
// C/C++ standard library I/O (stdin, stdout and stderr related)
//

/// \def WITH_BOOTLOG
/// Uncomment to print bootlogs on stdout.
/// By default it is defined (bootlogs are printed)
#define WITH_BOOTLOG

/// \def WITH_ERRLOG
/// Uncomment for debug information on stdout.
/// By default it is defined (error information is printed)
#define WITH_ERRLOG



//
// Kernel related options (stack sizes, priorities)
//

/**
 * \def JTAG_DISABLE_SLEEP
 * JTAG debuggers lose communication with the device if it enters sleep
 * mode, so to use debugging it is necessary to disble sleep in the idle thread.
 * By default it is not defined (idle thread calls sleep).
 */
#define JTAG_DISABLE_SLEEP

/// Minimum stack size (MUST be divisible by 4)
const unsigned int STACK_MIN=256;

/// \internal Size of idle thread stack.
/// Should be >=STACK_MIN (MUST be divisible by 4)
const unsigned int STACK_IDLE=256;

/// Default stack size for pthread_create.
/// The chosen value is enough to call C standard library functions
/// such as printf/fopen which are stack-heavy
const unsigned int STACK_DEFAULT_FOR_PTHREAD=2048;

/// Maximum size of the RAM image of a process. If a program requires more
/// the kernel will not run it (MUST be divisible by 4)
const unsigned int MAX_PROCESS_IMAGE_SIZE=64*1024;

/// Minimum size of the stack for a process. If a program specifies a lower
/// size the kernel will not run it (MUST be divisible by 4)
const unsigned int MIN_PROCESS_STACK_SIZE=STACK_MIN;

/// Every userspace thread has two stacks, one for when it is running in
/// userspace and one for when it is running in kernelspace (that is, while it
/// is executing system calls). This is the size of the stack for when the
/// thread is running in kernelspace (MUST be divisible by 4)
const unsigned int SYSTEM_MODE_PROCESS_STACK_SIZE=2*1024;

/// Number of priorities (MUST be >1)
/// PRIORITY_MAX-1 is the highest priority, 0 is the lowest. -1 is reserved as
/// the priority of the idle thread.
/// The meaning of a thread's priority depends on the chosen scheduler.
#ifdef SCHED_TYPE_PRIORITY
//Can be modified, but a high value makes context switches more expensive
const short int PRIORITY_MAX=4;
#elif defined(SCHED_TYPE_CONTROL_BASED)
//Don't touch, the limit is due to the fixed point implementation
//It's not needed for if floating point is selected, but kept for consistency
const short int PRIORITY_MAX=64;
#else //SCHED_TYPE_EDF
//Doesn't exist for this kind of scheduler
#endif

/// Priority of main()
/// The meaning of a thread's priority depends on the chosen scheduler.
const unsigned char MAIN_PRIORITY=1;



//
// Other low level kernel options. There is usually no need to modify these.
//

/// \internal Length of wartermark (in bytes) to check stack overflow.
/// MUST be divisible by 4 and can also be zero.
/// A high value increases context switch time.
const unsigned int WATERMARK_LEN=16;

/// \internal Used to fill watermark
const unsigned int WATERMARK_FILL=0xaaaaaaaa;

/// \internal Used to fill stack (for checking stack usage)
const unsigned int STACK_FILL=0xbbbbbbbb;

/**
 * \}
 */

} //namespace miosix

#endif //MIOSIX_SETTINGS_H<|MERGE_RESOLUTION|>--- conflicted
+++ resolved
@@ -67,7 +67,7 @@
 /// This enables the dynamic loader to load elf programs, the extended system
 /// call service and, if the hardware supports it, the MPU to provide memory
 /// isolation of processes
-#define WITH_PROCESSES
+//#define WITH_PROCESSES
 
 #if defined(WITH_PROCESSES) && defined(__NO_EXCEPTIONS)
 #error Processes require C++ exception support
@@ -80,16 +80,12 @@
 /// \def WITH_FILESYSTEM
 /// Allows to enable/disable filesystem support to save code size
 /// By default it is defined (filesystem support is enabled)
-<<<<<<< HEAD
 #define WITH_FILESYSTEM
 
 /// \def WITH_DEVFS
 /// Allows to enable/disable DevFs support to save code size
 /// By default it is defined (DevFs is enabled)
 #define WITH_DEVFS
-=======
-//#define WITH_FILESYSTEM
->>>>>>> 97344e2a
     
 /// \def SYNC_AFTER_WRITE
 /// Increases filesystem write robustness. After each write operation the
@@ -129,7 +125,7 @@
  * mode, so to use debugging it is necessary to disble sleep in the idle thread.
  * By default it is not defined (idle thread calls sleep).
  */
-#define JTAG_DISABLE_SLEEP
+//#define JTAG_DISABLE_SLEEP
 
 /// Minimum stack size (MUST be divisible by 4)
 const unsigned int STACK_MIN=256;
