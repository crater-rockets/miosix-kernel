##
## Makefile for Miosix np embedded OS
## TFT:Terraneo Federico Technlogies
## 
## This file contains the options required by the build system to build
## Miosix on various target architectures. All options start with OPT_
## to be easily recognizable.
## All architecture specific build code is grouped at the end of this file.
##

##
## Target board, choose one. This also implicitly select the target
## architecture
##
#OPT_BOARD := lpc2138_miosix_board
#OPT_BOARD := stm32f103ze_stm3210e-eval
#OPT_BOARD := stm32f103ve_mp3v2
#OPT_BOARD := stm32f100rb_stm32vldiscovery
#OPT_BOARD := stm32f103ve_strive_mini
#OPT_BOARD := stm32f103ze_redbull_v2
OPT_BOARD := stm32f407vg_stm32f4discovery
#OPT_BOARD := stm32f207ig_stm3220g-eval
#OPT_BOARD := stm32f207zg_ethboard_v2
#OPT_BOARD := stm32f207ze_als_camboard
#OPT_BOARD := stm32l151_als_mainboard
#OPT_BOARD := stm32f407vg_bitsboard
#OPT_BOARD := stm32f205rg_sony-newman

##
## Optimization flags, choose one.
## -O0 produces large and slow code, but is useful for in circuit debugging.
## -O2 is recomended otherwise, as it provides a good balance between code
## size and speed
##
OPT_OPTIMIZATION := -O0
#OPT_OPTIMIZATION := -O2
#OPT_OPTIMIZATION := -O3
#OPT_OPTIMIZATION := -Os

##
## C++ Exception/rtti support disable flags.
## To save code size if not using C++ exceptions (nor some STL code which
## implicitly uses it) uncomment this option.
## the -D__NO_EXCEPTIONS is used by Miosix to know if exceptions are used.
##
#OPT_EXCEPT := -fno-exceptions -fno-rtti -D__NO_EXCEPTIONS

#############################################################################
## Board specific options
#############################################################################

##---------------------------------------------------------------------------
## lpc2138_miosix_board
##

# No options

##---------------------------------------------------------------------------
## stm32f103ze_stm3210e-eval
##
ifeq ($(OPT_BOARD),stm32f103ze_stm3210e-eval)

    ## Linker script type, there are three options
    ## 1) Code in FLASH, stack + heap in internal RAM (file *_rom.ld)
    ##    the most common choice, available for all microcontrollers
    ## 2) Code in FLASH stack in internal RAM heap in external RAM (file
    ##    *_xram.ld) useful for hardware like STM3210E-EVAL when big heap is
    ##    needed. The microcontroller must have an external memory interface.
    ## 3) Code + stack + heap in external RAM, (file *_all_in_xram.ld)
    ##    useful for debugging code in hardware like STM3210E-EVAL. Code runs
    ##    *very* slow compared to FLASH. Works only with a booloader that
    ##    forwards interrrupts @ 0x68000000 (see miosix/_tools/bootloaders for
    ##    one).
    ##    The microcontroller must have an external memory interface.
    ## Warning! enable external ram if you use a linker script that requires it
    ## (see the XRAM flag below)
    LINKER_SCRIPT_PATH := arch/cortexM3_stm32/stm32f103ze_stm3210e-eval/
    #LINKER_SCRIPT := $(LINKER_SCRIPT_PATH)stm32_512k+64k_rom.ld
    #LINKER_SCRIPT := $(LINKER_SCRIPT_PATH)stm32_512k+64k_xram.ld
    LINKER_SCRIPT := $(LINKER_SCRIPT_PATH)stm32_512k+64k_all_in_xram.ld

    ## Enable/disable initialization of external RAM at boot. Three options:
    ## __ENABLE_XRAM : If you want the heap in xram (with an appropriate linker
    ## script selected above)
    ## __ENABLE_XRAM and __CODE_IN_XRAM : Debug mode with code + stack + heap
    ## in xram (with an appropriate linker script selected above)
    ## none selected : don't use xram (with an appropriate linker script
    ## selected above)
    #XRAM := -D__ENABLE_XRAM
    XRAM := -D__ENABLE_XRAM -D__CODE_IN_XRAM

    ## Select clock frequency
    ## Not defining any of these results in the internal 8MHz clock to be used
    #CLOCK_FREQ := -DSYSCLK_FREQ_24MHz=24000000
    #CLOCK_FREQ := -DSYSCLK_FREQ_36MHz=36000000
    #CLOCK_FREQ := -DSYSCLK_FREQ_48MHz=48000000
    #CLOCK_FREQ := -DSYSCLK_FREQ_56MHz=56000000
    CLOCK_FREQ := -DSYSCLK_FREQ_72MHz=72000000

endif

##---------------------------------------------------------------------------
## stm32f103ve_mp3v2
##
ifeq ($(OPT_BOARD),stm32f103ve_mp3v2)

    ## Linker script type, there are two options
    ## 1) Code in FLASH, stack + heap in internal RAM (file *_rom.ld)
    ## 2) Code + stack + heap in internal RAM (file *_ram.ld)
    ## Note: this board relies on a bootloader for interrupt forwarding in ram
    LINKER_SCRIPT_PATH := arch/cortexM3_stm32/stm32f103ve_mp3v2/
    LINKER_SCRIPT := $(LINKER_SCRIPT_PATH)stm32_512k+64k_rom.ld
    #LINKER_SCRIPT := $(LINKER_SCRIPT_PATH)stm32_512k+64k_ram.ld

endif

##---------------------------------------------------------------------------
## stm32f103ve_strive_mini
##

# No options

##---------------------------------------------------------------------------
## stm32f103ze_redbull_v2
##

# No options

##---------------------------------------------------------------------------
## stm32f407vg_stm32f4discovery
##
ifeq ($(OPT_BOARD),stm32f407vg_stm32f4discovery)

    ## Linker script type, there are two options
    ## 1) Code in FLASH, stack + heap in internal RAM (file *_rom.ld)
    ## 2) Code + stack + heap in internal RAM (file *_ram.ld)
    ## 3) Same as 1) but space has been reserved for a process pool, allowing
    ##    to configure the kernel with "#define WITH_PROCESSES"
    LINKER_SCRIPT_PATH := arch/cortexM4_stm32f4/stm32f407vg_stm32f4discovery/
    #LINKER_SCRIPT := $(LINKER_SCRIPT_PATH)stm32_1m+192k_rom.ld
    #LINKER_SCRIPT := $(LINKER_SCRIPT_PATH)stm32_1m+192k_ram.ld
    LINKER_SCRIPT := $(LINKER_SCRIPT_PATH)stm32_1m+192k_rom_processes.ld

    ## This causes the interrupt vector table to be relocated in SRAM, must be
    ## uncommented when using the ram linker script
    #SRAM_BOOT := -DVECT_TAB_SRAM

    ## Select clock frequency (HSE_VALUE is the xtal on board, fixed)
    CLOCK_FREQ := -DHSE_VALUE=8000000 -DSYSCLK_FREQ_168MHz=168000000
    #CLOCK_FREQ := -DHSE_VALUE=8000000 -DSYSCLK_FREQ_84MHz=84000000

endif

##---------------------------------------------------------------------------
## stm32f207ig_stm3220g-eval
##
ifeq ($(OPT_BOARD),stm32f207ig_stm3220g-eval)

    ## Linker script type, there are three options
    ## 1) Code in FLASH, stack + heap in internal RAM (file *_rom.ld)
    ##    the most common choice, available for all microcontrollers
    ## 2) Code in FLASH stack in internal RAM heap in external RAM (file
    ##    *_xram.ld) useful for hardware like STM3220G-EVAL when big heap is
    ##    needed. The microcontroller must have an external memory interface.
    ## 3) Code + stack + heap in external RAM, (file *_all_in_xram.ld)
    ##    useful for debugging code in hardware like STM3220G-EVAL. Code runs
    ##    *very* slow compared to FLASH. Works only with a booloader that
    ##    forwards interrrupts @ 0x64000000 (see miosix/_tools/bootloaders for
    ##    one).
    ##    The microcontroller must have an external memory interface.
    ## 4) Same as 3) but space has been reserved for a process pool, allowing
    ##    to configure the kernel with "#define WITH_PROCESSES"
    ## Warning! enable external ram if you use a linker script that requires it
    ## (see the XRAM flag below)
    LINKER_SCRIPT_PATH := arch/cortexM3_stm32f2/stm32f207ig_stm3220g-eval/
    #LINKER_SCRIPT := $(LINKER_SCRIPT_PATH)stm32_1m+128k_rom.ld
    #LINKER_SCRIPT := $(LINKER_SCRIPT_PATH)stm32_1m+128k_xram.ld
    #LINKER_SCRIPT := $(LINKER_SCRIPT_PATH)stm32_1m+128k_all_in_xram.ld
    LINKER_SCRIPT := $(LINKER_SCRIPT_PATH)stm32_1m+128k_all_in_xram_processes.ld

    ## Enable/disable initialization of external RAM at boot. Three options:
    ## __ENABLE_XRAM : If you want the heap in xram (with an appropriate linker
    ## script selected above)
    ## __ENABLE_XRAM and __CODE_IN_XRAM : Debug mode with code + stack + heap
    ## in xram (with an appropriate linker script selected above)
    ## none selected : don't use xram (with an appropriate linker script
    ## selected above)
    #XRAM := -D__ENABLE_XRAM
    XRAM := -D__ENABLE_XRAM -D__CODE_IN_XRAM

endif

##---------------------------------------------------------------------------
## stm32f207zg_ethboard_v2
##
ifeq ($(OPT_BOARD),stm32f207zg_ethboard_v2)

    ## Linker script type, there are three options
    ## 1) Code in FLASH, stack + heap in internal RAM (file *_rom.ld)
    ##    the most common choice, available for all microcontrollers
    ## 2) Code in external RAM, stack + heap in internal RAM
    ##    (file *_code_in_xram.ld) useful for debugging. Code runs
    ##    *very* slow compared to FLASH. Works only with a booloader that
    ##    forwards interrrupts @ 0x60000000 (see miosix/_tools/bootloaders for
    ##    one).
    ##    You must -D__CODE_IN_XRAM below.
    LINKER_SCRIPT_PATH := arch/cortexM3_stm32f2/stm32f207zg_EthBoardV2/
    #LINKER_SCRIPT := $(LINKER_SCRIPT_PATH)stm32_1m+128k_rom.ld
    LINKER_SCRIPT := $(LINKER_SCRIPT_PATH)stm32_1m+128k_code_in_xram.ld

    ## XRAM is always enabled on this board, even if the _rom linker script
    ## does not make explicit use of it.
    ## Uncommenting __CODE_IN_XRAM (with an appropriate linker script selected
    ## above) allows to run code from external RAM, useful for debugging
    XRAM := -D__CODE_IN_XRAM

endif

##---------------------------------------------------------------------------
## stm32f205rg_sony-newman
##

# No options

##---------------------------------------------------------------------------
## stm32f407vg_bitsboard
##

# No options

############################################################################
## From the options selected above, now fill all the variables needed to  ##
## build Miosix. You should modify something here only if you are adding  ##
## a new board or porting Miosix to a new architecture                    ##
############################################################################

ifneq ($(MAKEFILE_VERSION),1.01)
    $(error You are using an incompatible makefile. Make sure it matches \
      the one distributed with the current version of the kernel)
endif

##
## First, auto guess architecture name from board name
##
ifeq ($(OPT_BOARD),lpc2138_miosix_board)
    ARCH := arm7_lpc2000
else ifeq ($(OPT_BOARD),stm32f103ze_stm3210e-eval)
    ARCH := cortexM3_stm32
else ifeq ($(OPT_BOARD),stm32f103ve_mp3v2)
    ARCH := cortexM3_stm32
else ifeq ($(OPT_BOARD),stm32f100rb_stm32vldiscovery)
    ARCH := cortexM3_stm32
else ifeq ($(OPT_BOARD),stm32f103ve_strive_mini)
    ARCH := cortexM3_stm32
else ifeq ($(OPT_BOARD),stm32f103ze_redbull_v2)
    ARCH := cortexM3_stm32
else ifeq ($(OPT_BOARD),stm32f407vg_stm32f4discovery)
    ARCH := cortexM4_stm32f4
else ifeq ($(OPT_BOARD),stm32f207ig_stm3220g-eval)
    ARCH := cortexM3_stm32f2
else ifeq ($(OPT_BOARD),stm32f207zg_ethboard_v2)
    ARCH := cortexM3_stm32f2
else ifeq ($(OPT_BOARD),stm32f207ze_als_camboard)
    ARCH := cortexM3_stm32f2
else ifeq ($(OPT_BOARD),stm32f205rg_sony-newman)
    ARCH := cortexM3_stm32f2
else ifeq ($(OPT_BOARD),stm32l151_als_mainboard)
    ARCH := cortexM3_stm32l1
else ifeq ($(OPT_BOARD),stm32f407vg_bitsboard)
    ARCH := cortexM4_stm32f4
else
    $(error Error: no board specified in miosix/config/Makefile.inc)
endif


##
## Then, initialize C/C++ flags with -D_MIOSIX so that application code can
## know if the OS is MIOSIX
##
CFLAGS_BASE   := -D_MIOSIX_BOARDNAME=\"$(OPT_BOARD)\" \
                 -Wno-unused-but-set-variable
CXXFLAGS_BASE := -D_MIOSIX_BOARDNAME=\"$(OPT_BOARD)\" \
                 -Wno-unused-but-set-variable

##
## Now two big switch-like constructs nested. The first lists all possible
## architectures, setting common things for all boards in the architecture.
## Then for each architecture there is a switch for evry board, where all
## board specific options are set.
##

##-----------------------------------------------------------------------------
## ARCHITECTURE: arm7_lpc2000
##
ifeq ($(ARCH),arm7_lpc2000)
    ## Base directory with header files for this board
    ARCH_INC := arch/arm7_lpc2000/common

    ##-------------------------------------------------------------------------
    ## BOARD: lpc2138_miosix_board
    ##
    ifeq ($(OPT_BOARD),lpc2138_miosix_board)

        ## Base directory with header files for this board
        BOARD_INC := arch/arm7_lpc2000/lpc2138_miosix_board

        ## Select linker script and boot file
        ## Their path must be relative to the miosix directory.
        BOOT_FILE := $(BOARD_INC)/core/stage_1_boot.o
        LINKER_SCRIPT := arch/arm7_lpc2000/lpc2138_miosix_board/miosix.ld

        ## Select architecture specific files
        ## These are the files in arch/<arch name>/<board name>
        ARCH_SRC :=                                  \
        $(BOARD_INC)/core/interrupts.cpp             \
        $(BOARD_INC)/drivers/serial.cpp              \
        $(BOARD_INC)/interfaces-impl/portability.cpp \
        $(BOARD_INC)/interfaces-impl/console.cpp     \
        $(BOARD_INC)/interfaces-impl/disk.cpp        \
        $(BOARD_INC)/interfaces-impl/delays.cpp      \
        $(BOARD_INC)/interfaces-impl/bsp.cpp

        ## Add a #define to allow querying board name
        CFLAGS_BASE   += -D_BOARD_MIOSIX_BOARD
        CXXFLAGS_BASE += -D_BOARD_MIOSIX_BOARD
        
    ##-------------------------------------------------------------------------
    ## End of board list
    ##
    endif

    ## Select compiler
    PREFIX=arm-miosix-eabi-

    ## From compiler prefix form the name of the compiler and other tools
    CC  := $(PREFIX)gcc
    CXX := $(PREFIX)g++
    LD  := $(PREFIX)ld
    AR  := $(PREFIX)ar
    AS  := $(PREFIX)as
    CP  := $(PREFIX)objcopy
    OD  := $(PREFIX)objdump
    SZ  := $(PREFIX)size

    ## Select appropriate compiler flags for both ASM/C/C++/linker
    AFLAGS_BASE   := -mcpu=arm7tdmi -mapcs-32 -mfloat-abi=soft
    CFLAGS_BASE   += -D_ARCH_ARM7_LPC2000 -mcpu=arm7tdmi $(OPT_OPTIMIZATION) \
                     -ffunction-sections -Wall -g -c
    CXXFLAGS_BASE += -D_ARCH_ARM7_LPC2000 -mcpu=arm7tdmi $(OPT_OPTIMIZATION) \
                     -ffunction-sections $(OPT_EXCEPT) -Wall -g -c
    LFLAGS_BASE   := -mcpu=arm7tdmi -Wl,--gc-sections,-Map,main.map          \
                     -Wl,-T./miosix/$(LINKER_SCRIPT) $(OPT_EXCEPT)           \
                      $(OPT_OPTIMIZATION) -nostdlib

    ## Select architecture specific files
    ## These are the files in arch/<arch name>/common
    #ARCH_SRC += Nothing to add

    ## Select programmer command line
    ## This is the program that is invoked when the user types 'make program'
    ## The command must provide a way to program the board, or print an error
    ## message saying that 'make program' is not supported for that board.
    PROGRAM_CMDLINE := lpc21isp -verify main.hex /dev/ttyUSB0 115200 14746

##-----------------------------------------------------------------------------
## ARCHITECTURE: cortexM3_stm32
##
else ifeq ($(ARCH),cortexM3_stm32)
    ## Base directory with header files for this board
    ARCH_INC := arch/cortexM3_stm32/common

    ##-------------------------------------------------------------------------
    ## BOARD: stm32f103ze_stm3210e-eval
    ##
    ifeq ($(OPT_BOARD),stm32f103ze_stm3210e-eval)

        ## Base directory with header files for this board
        BOARD_INC := arch/cortexM3_stm32/stm32f103ze_stm3210e-eval

        ## Select linker script and boot file
        ## Their path must be relative to the miosix directory.
        BOOT_FILE := $(BOARD_INC)/core/stage_1_boot.o
        #LINKER_SCRIPT := already selected in board options

        ## Select architecture specific files
        ## These are the files in arch/<arch name>/<board name>
        ARCH_SRC :=                                  \
        $(BOARD_INC)/interfaces-impl/console.cpp     \
        $(ARCH_INC)/interfaces-impl/disk.cpp         \
        $(BOARD_INC)/interfaces-impl/bsp.cpp

        ## Add a #define to allow querying board name
        CFLAGS_BASE   += -D_BOARD_STM3210E_EVAL -DSTM32F10X_HD
        CXXFLAGS_BASE += -D_BOARD_STM3210E_EVAL -DSTM32F10X_HD

        ## Select programmer command line
        ## This is the program that is invoked when the user types
        ## 'make program'
        ## The command must provide a way to program the board, or print an
        ## error message saying that 'make program' is not supported for that
        ## board.
        ifeq ($(LINKER_SCRIPT),$(LINKER_SCRIPT_PATH)stm32_512k+64k_all_in_xram.ld)
        PROGRAM_CMDLINE := miosix/_tools/bootloaders/stm32/pc_loader/pc_loader \
        /dev/ttyUSB0 main.bin
        else
        PROGRAM_CMDLINE := stm32flash -w main.hex -v /dev/ttyUSB0
        endif

    ##-------------------------------------------------------------------------
    ## BOARD: stm32f103ve_mp3v2
    ##
    else ifeq ($(OPT_BOARD),stm32f103ve_mp3v2)

        ## Base directory with header files for this board
        BOARD_INC := arch/cortexM3_stm32/stm32f103ve_mp3v2

        ## Select linker script and boot file
        ## Their path must be relative to the miosix directory.
        BOOT_FILE := $(BOARD_INC)/core/stage_1_boot.o
        #LINKER_SCRIPT := already selected in board options

        ## Select architecture specific files
        ## These are the files in arch/<arch name>/<board name>
        ARCH_SRC :=                                  \
        $(BOARD_INC)/interfaces-impl/console.cpp     \
        $(ARCH_INC)/interfaces-impl/disk.cpp         \
        $(BOARD_INC)/interfaces-impl/bsp.cpp

        ## Add a #define to allow querying board name
        CFLAGS_BASE   += -D_BOARD_MP3V2 -DSTM32F10X_HD
        CXXFLAGS_BASE += -D_BOARD_MP3V2 -DSTM32F10X_HD

        ## Clock frequency
        CLOCK_FREQ := -DSYSCLK_FREQ_72MHz=72000000

        ## Select programmer command line
        ## This is the program that is invoked when the user types
        ## 'make program'
        ## The command must provide a way to program the board, or print an
        ## error message saying that 'make program' is not supported for that
        ## board.
        ifeq ($(LINKER_SCRIPT),$(LINKER_SCRIPT_PATH)stm32_512k+64k_ram.ld)
        PROGRAM_CMDLINE := mp3v2_bootloader --ram main.bin
        else
        PROGRAM_CMDLINE := mp3v2_bootloader --code main.bin
        endif

    ##-------------------------------------------------------------------------
    ## BOARD: stm32f100rb_stm32vldiscovery
    ##
    else ifeq ($(OPT_BOARD),stm32f100rb_stm32vldiscovery)

        ## Base directory with header files for this board
        BOARD_INC := arch/cortexM3_stm32/stm32f100rb_stm32vldiscovery

        ## Select linker script and boot file
        ## Their path must be relative to the miosix directory.
        BOOT_FILE := $(BOARD_INC)/core/stage_1_boot.o
        LINKER_SCRIPT := $(BOARD_INC)/stm32_128k+8k_rom.ld

        ## Select architecture specific files
        ## These are the files in arch/<arch name>/<board name>
        ARCH_SRC :=                                  \
        $(BOARD_INC)/interfaces-impl/console.cpp     \
        $(BOARD_INC)/interfaces-impl/bsp.cpp

        ## Add a #define to allow querying board name
        CFLAGS_BASE   += -D_BOARD_STM32VLDISCOVERY -DSTM32F10X_MD_VL 
        CXXFLAGS_BASE += -D_BOARD_STM32VLDISCOVERY -DSTM32F10X_MD_VL

        ## Clock frequency
        CLOCK_FREQ := -DSYSCLK_FREQ_24MHz=24000000

        ## Select programmer command line
        ## This is the program that is invoked when the user types
        ## 'make program'
        ## The command must provide a way to program the board, or print an
        ## error message saying that 'make program' is not supported for that
        ## board.
        PROGRAM_CMDLINE := sudo vsprog -cstm32_vl -ms -I main.hex -oe -owf -ovf

    ##-------------------------------------------------------------------------
    ## BOARD: stm32f103ve_strive_mini
    ##
    else ifeq ($(OPT_BOARD),stm32f103ve_strive_mini)

        ## Base directory with header files for this board
        BOARD_INC := arch/cortexM3_stm32/stm32f103ve_strive_mini

        ## Select linker script and boot file
        ## Their path must be relative to the miosix directory.
        BOOT_FILE := $(BOARD_INC)/core/stage_1_boot.o
        LINKER_SCRIPT := $(BOARD_INC)/stm32_512k+64k_rom.ld

        ## Select architecture specific files
        ## These are the files in arch/<arch name>/<board name>
        ARCH_SRC :=                                  \
        $(BOARD_INC)/interfaces-impl/console.cpp     \
        $(ARCH_INC)/interfaces-impl/disk.cpp         \
        $(BOARD_INC)/interfaces-impl/bsp.cpp

        ## Add a #define to allow querying board name
        CFLAGS_BASE   += -D_BOARD_STRIVE_MINI -DSTM32F10X_HD
        CXXFLAGS_BASE += -D_BOARD_STRIVE_MINI -DSTM32F10X_HD

        ## Clock frequency
        CLOCK_FREQ := -DSYSCLK_FREQ_72MHz=72000000

        ## Select programmer command line
        ## This is the program that is invoked when the user types
        ## 'make program'
        ## The command must provide a way to program the board, or print an
        ## error message saying that 'make program' is not supported for that
        ## board.
        PROGRAM_CMDLINE := "c:/Program Files/STMicroelectronics/STM32 ST-LINK Utility/ST-LINK Utility/ST-LINK_CLI.exe" \
        -c JTAG -Rst -P main.hex 0x08000000 -Run

    ##-------------------------------------------------------------------------
    ## BOARD: HY RedBull V2 (or V1)
    ##
    else ifeq ($(OPT_BOARD),stm32f103ze_redbull_v2)
        ## Base directory with header files for this board
        BOARD_INC := arch/cortexM3_stm32/stm32f103ze_redbull_v2

        ## Select linker script and boot file
        ## Their path must be relative to the miosix directory.
        BOOT_FILE := $(BOARD_INC)/core/stage_1_boot.o
        LINKER_SCRIPT := $(BOARD_INC)/stm32_512k+64k_rom.ld

        ## Select architecture specific files
        ## These are the files in arch/<arch name>/<board name>
        ARCH_SRC :=                                  \
        $(BOARD_INC)/interfaces-impl/console.cpp     \
        $(ARCH_INC)/interfaces-impl/disk.cpp         \
        $(BOARD_INC)/interfaces-impl/bsp.cpp

        ## Add a #define to allow querying board name
        CFLAGS_BASE   += -D_BOARD_REDBULL_V2 -DSTM32F10X_HD
        CXXFLAGS_BASE += -D_BOARD_REDBULL_V2 -DSTM32F10X_HD

        ## Clock frequency
        CLOCK_FREQ := -DSYSCLK_FREQ_72MHz=72000000

        ## Select programmer command line
        ## This is the program that is invoked when the user types
        ## 'make program'
        ## The command must provide a way to program the board, or print an
        ## error message saying that 'make program' is not supported for that
        ## board.
        PROGRAM_CMDLINE := "C:/Program Files/SEGGER/JLinkARM_V434d/JFlashARM.exe" \
        -openprjSTM32F10xxE.jflash -openmain.hex -auto -exit
        #PROGRAM_CMDLINE := "c:/Program Files/STMicroelectronics/STM32 ST-LINK Utility/ST-LINK Utility/ST-LINK_CLI.exe" \
        #-c JTAG -Rst -P main.hex 0x08000000 -Run

    ##-------------------------------------------------------------------------
    ## End of board list
    ##
    endif

    ## Select compiler
    PREFIX := arm-miosix-eabi-

    ## From compiler prefix form the name of the compiler and other tools
    CC  := $(PREFIX)gcc
    CXX := $(PREFIX)g++
    LD  := $(PREFIX)ld
    AR  := $(PREFIX)ar
    AS  := $(PREFIX)as
    CP  := $(PREFIX)objcopy
    OD  := $(PREFIX)objdump
    SZ  := $(PREFIX)size

    ## Select appropriate compiler flags for both ASM/C/C++/linker
    AFLAGS_BASE   := -mcpu=cortex-m3 -mthumb
    CFLAGS_BASE   += -D_ARCH_CORTEXM3_STM32 $(CLOCK_FREQ) $(XRAM)            \
                     -mcpu=cortex-m3 -mthumb $(OPT_OPTIMIZATION)             \
                     -ffunction-sections -Wall -g -c 
    CXXFLAGS_BASE += -D_ARCH_CORTEXM3_STM32 $(CLOCK_FREQ) $(XRAM)            \
                     $(OPT_EXCEPT) -mcpu=cortex-m3 -mthumb                   \
                     $(OPT_OPTIMIZATION) -ffunction-sections -Wall -g -c
    LFLAGS_BASE   := -mcpu=cortex-m3 -mthumb -Wl,--gc-sections,-Map,main.map \
                     -Wl,-T./miosix/$(LINKER_SCRIPT) $(OPT_EXCEPT)           \
                     $(OPT_OPTIMIZATION) -nostdlib

    ## Select architecture specific files
    ## These are the files in arch/<arch name>/common
    ARCH_SRC +=                                  \
    arch/common/drivers/dcc.cpp                  \
    $(ARCH_INC)/core/interrupts.cpp              \
    $(ARCH_INC)/drivers/serial.cpp               \
    $(ARCH_INC)/interfaces-impl/portability.cpp  \
    $(ARCH_INC)/interfaces-impl/delays.cpp       \
    $(ARCH_INC)/interfaces-impl/gpio_impl.cpp    \
    $(ARCH_INC)/CMSIS/core_cm3.c                 \
    $(ARCH_INC)/CMSIS/system_stm32f10x.c

##-----------------------------------------------------------------------------
## ARCHITECTURE: cortexM4_stm32f4
##
else ifeq ($(ARCH),cortexM4_stm32f4)
    ## Base directory with else header files for this board
    ARCH_INC := arch/cortexM4_stm32f4/common

    ##-------------------------------------------------------------------------
    ## BOARD: stm32f4discovery
    ##
    ifeq ($(OPT_BOARD),stm32f407vg_stm32f4discovery)
        ## Base directory with header files for this board
        BOARD_INC := arch/cortexM4_stm32f4/stm32f407vg_stm32f4discovery

        ## Select linker script and boot file
        ## Their path must be relative to the miosix directory.
        BOOT_FILE := $(BOARD_INC)/core/stage_1_boot.o
        #LINKER_SCRIPT := already selected in board options

        ## Select architecture specific files
        ## These are the files in arch/<arch name>/<board name>
        ARCH_SRC :=                                  \
        $(BOARD_INC)/interfaces-impl/console.cpp     \
        $(BOARD_INC)/interfaces-impl/bsp.cpp

        ## Add a #define to allow querying board name
        CFLAGS_BASE   += -D_BOARD_STM32F4DISCOVERY 
        CXXFLAGS_BASE += -D_BOARD_STM32F4DISCOVERY

        ## Select programmer command line
        ## This is the program that is invoked when the user types
        ## 'make program'
        ## The command must provide a way to program the board, or print an
        ## error message saying that 'make program' is not supported for that
        ## board.
        PROGRAM_CMDLINE := qstlink2 -cqewV ./main.bin

    ##-------------------------------------------------------------------------
    ## BOARD: stm32f4bitsboard
    ##
    else ifeq ($(OPT_BOARD),stm32f407vg_bitsboard)

        ## Base directory with header files for this board
        BOARD_INC := arch/cortexM4_stm32f4/stm32f407vg_bitsboard

        ## Select linker script and boot file
        ## Their path must be relative to the miosix directory.
        BOOT_FILE := $(BOARD_INC)/core/stage_1_boot.o
        LINKER_SCRIPT := $(BOARD_INC)/stm32_1m+192k_rom.ld

        ## Select architecture specific files
        ## These are the files in arch/<arch name>/<board name>
        ARCH_SRC :=                                  \
        $(BOARD_INC)/interfaces-impl/console.cpp     \
        $(BOARD_INC)/interfaces-impl/bsp.cpp

        ## Add a #define to allow querying board name
        CFLAGS_BASE   += -D_BOARD_BITSBOARD
        CXXFLAGS_BASE += -D_BOARD_BITSBOARD

        ## Select clock frequency (HSE_VALUE is the xtal on board, fixed)
        CLOCK_FREQ := -DHSE_VALUE=8000000 -DSYSCLK_FREQ_168MHz=168000000

        ## Select programmer command line
        ## This is the program that is invoked when the user types
        ## 'make program'
        ## The command must provide a way to program the board, or print an
        ## error message saying that 'make program' is not supported for that
        ## board.
        PROGRAM_CMDLINE := stm32flash -w ./main.bin -v /dev/ttyUSB1

    ##-------------------------------------------------------------------------
    ## End of board list
    ##
    endif

    ## Select compiler
    PREFIX := arm-miosix-eabi-

    ## From compiler prefix form the name of the compiler and other tools
    CC  := $(PREFIX)gcc
    CXX := $(PREFIX)g++
    LD  := $(PREFIX)ld
    AR  := $(PREFIX)ar
    AS  := $(PREFIX)as
    CP  := $(PREFIX)objcopy
    OD  := $(PREFIX)objdump
    SZ  := $(PREFIX)size

    ## Select appropriate compiler flags for both ASM/C/C++/linker
    AFLAGS_BASE   := -mcpu=cortex-m4 -mthumb -mfloat-abi=hard -mfpu=fpv4-sp-d16
    CFLAGS_BASE   += -D_ARCH_CORTEXM4_STM32F4 $(CLOCK_FREQ) $(SRAM_BOOT)        \
                     -mcpu=cortex-m4 -mthumb -mfloat-abi=hard -mfpu=fpv4-sp-d16 \
                     $(OPT_OPTIMIZATION) -ffunction-sections -Wall -g -c
    CXXFLAGS_BASE += -D_ARCH_CORTEXM4_STM32F4 $(CLOCK_FREQ) $(SRAM_BOOT)        \
                     -mcpu=cortex-m4 -mthumb -mfloat-abi=hard -mfpu=fpv4-sp-d16 \
                     $(OPT_EXCEPT) $(OPT_OPTIMIZATION) -ffunction-sections      \
                     -Wall -g -c
    LFLAGS_BASE   := -mcpu=cortex-m4 -mthumb -mfloat-abi=hard -mfpu=fpv4-sp-d16 \
                     -Wl,--gc-sections,-Map,main.map                            \
                     -Wl,-T./miosix/$(LINKER_SCRIPT) $(OPT_EXCEPT)              \
                     $(OPT_OPTIMIZATION) -nostdlib

    ## Select architecture specific files
    ## These are the files in arch/<arch name>/common
    ARCH_SRC +=                                              \
    arch/common/drivers/dcc.cpp                              \
    arch/common/drivers/stm32_hardware_rng.cpp               \
    $(ARCH_INC)/core/interrupts.cpp                          \
    $(ARCH_INC)/interfaces-impl/portability.cpp              \
    $(ARCH_INC)/interfaces-impl/delays.cpp                   \
    $(ARCH_INC)/interfaces-impl/gpio_impl.cpp                \
    $(ARCH_INC)/interfaces-impl/disk.cpp                     \
    $(ARCH_INC)/CMSIS/system_stm32f4xx.c

##-----------------------------------------------------------------------------
## ARCHITECTURE: cortexM3_stm32f2
##
else ifeq ($(ARCH),cortexM3_stm32f2)
    ## Base directory with else header files for this board
    ARCH_INC := arch/cortexM3_stm32f2/common

    ##-------------------------------------------------------------------------
    ## BOARD: stm32f207ig_stm3220g-eval
    ##
    ifeq ($(OPT_BOARD),stm32f207ig_stm3220g-eval)
        ## Base directory with header files for this board
        BOARD_INC := arch/cortexM3_stm32f2/stm32f207ig_stm3220g-eval

        ## Select linker script and boot file
        ## Their path must be relative to the miosix directory.
        BOOT_FILE := $(BOARD_INC)/core/stage_1_boot.o
        #LINKER_SCRIPT := already selected in board options

        ## Select architecture specific files
        ## These are the files in arch/<arch name>/<board name>
        ARCH_SRC :=                                  \
        $(ARCH_INC)/interfaces-impl/disk.cpp         \
        $(BOARD_INC)/interfaces-impl/console.cpp     \
        $(BOARD_INC)/interfaces-impl/delays.cpp      \
        $(BOARD_INC)/interfaces-impl/bsp.cpp

        ## Add a #define to allow querying board name
        CFLAGS_BASE   += -D_BOARD_STM3220G_EVAL
        CXXFLAGS_BASE += -D_BOARD_STM3220G_EVAL

        ## Clock frequency
        CLOCK_FREQ := -DHSE_VALUE=25000000 -DSYSCLK_FREQ_120MHz=120000000

        ## Select programmer command line
        ## This is the program that is invoked when the user types
        ## 'make program'
        ## The command must provide a way to program the board, or print an
        ## error message saying that 'make program' is not supported for that
        ## board.
        ifeq ($(LINKER_SCRIPT),$(LINKER_SCRIPT_PATH)stm32_1m+128k_all_in_xram.ld)
<<<<<<< HEAD
        PROGRAM_CMDLINE := miosix/_tools/bootloaders/stm32/pc_loader/pc_loader \
        /dev/ttyUSB0 main.bin
=======
            PROGRAM_CMDLINE := miosix/bootloaders/stm32/pc_loader/pc_loader \
                /dev/ttyUSB0 main.bin
        else ifeq ($(LINKER_SCRIPT),$(LINKER_SCRIPT_PATH)stm32_1m+128k_all_in_xram_processes.ld)
            PROGRAM_CMDLINE := miosix/bootloaders/stm32/pc_loader/pc_loader \
                /dev/ttyUSB0 main.bin
>>>>>>> 97344e2a
        else
            PROGRAM_CMDLINE := qstlink2 -cqewV ./main.bin
        endif

    ##-------------------------------------------------------------------------
    ## BOARD: stm32f207zg_ethboard_v2
    ##
    else ifeq ($(OPT_BOARD),stm32f207zg_ethboard_v2)
        ## Base directory with header files for this board
        BOARD_INC := arch/cortexM3_stm32f2/stm32f207zg_EthBoardV2

        ## Select linker script and boot file
        ## Their path must be relative to the miosix directory.
        BOOT_FILE := $(BOARD_INC)/core/stage_1_boot.o
        #LINKER_SCRIPT := already selected in board options

        ## Select architecture specific files
        ## These are the files in arch/<arch name>/<board name>
        ARCH_SRC :=                                  \
        $(ARCH_INC)/interfaces-impl/disk.cpp         \
        $(BOARD_INC)/interfaces-impl/console.cpp     \
        $(BOARD_INC)/interfaces-impl/delays.cpp      \
        $(BOARD_INC)/interfaces-impl/bsp.cpp

        ## Add a #define to allow querying board name
        CFLAGS_BASE   += -D_BOARD_ETHBOARDV2
        CXXFLAGS_BASE += -D_BOARD_ETHBOARDV2

        ## Clock frequency
        CLOCK_FREQ := -DHSE_VALUE=25000000 -DSYSCLK_FREQ_120MHz=120000000

        ## XRAM is always enabled in this board
        XRAM += -D__ENABLE_XRAM

        ## Select programmer command line
        ## This is the program that is invoked when the user types
        ## 'make program'
        ## The command must provide a way to program the board, or print an
        ## error message saying that 'make program' is not supported for that
        ## board.
        ifeq ($(LINKER_SCRIPT),$(LINKER_SCRIPT_PATH)stm32_1m+128k_code_in_xram.ld)
        PROGRAM_CMDLINE := miosix/_tools/bootloaders/stm32/pc_loader/pc_loader \
        /dev/ttyUSB1 main.bin
        else
        PROGRAM_CMDLINE := stm32flash -w main.hex -v /dev/ttyUSB1
        endif

    ##-------------------------------------------------------------------------
    ## BOARD: stm32f207ze_als_camboard
    ##
    else ifeq ($(OPT_BOARD),stm32f207ze_als_camboard)
        ## Base directory with header files for this board
        BOARD_INC := arch/cortexM3_stm32f2/stm32f207ze_als_camboard

        ## Select linker script and boot file
        ## Their path must be relative to the miosix directory.
        BOOT_FILE := $(BOARD_INC)/core/stage_1_boot.o
        LINKER_SCRIPT := $(BOARD_INC)/stm32_1m+128k_rom.ld

        ## Select architecture specific files
        ## These are the files in arch/<arch name>/<board name>
        ARCH_SRC :=                                  \
        $(BOARD_INC)/interfaces-impl/console.cpp     \
        $(BOARD_INC)/interfaces-impl/delays.cpp      \
        $(BOARD_INC)/interfaces-impl/bsp.cpp

        ## Add a #define to allow querying board name
        CFLAGS_BASE   += -D_BOARD_ALS_CAMBOARD
        CXXFLAGS_BASE += -D_BOARD_ALS_CAMBOARD

        ## Clock frequency
        CLOCK_FREQ := -DHSE_VALUE=8000000 -DSYSCLK_FREQ_120MHz=120000000

        ## XRAM is always enabled in this board
        XRAM += -D__ENABLE_XRAM

        ## Select programmer command line
        ## This is the program that is invoked when the user types
        ## 'make program'
        ## The command must provide a way to program the board, or print an
        ## error message saying that 'make program' is not supported for that
        ## board.
        PROGRAM_CMDLINE := stm32flash -w main.hex -v /dev/ttyUSB1

    ##-------------------------------------------------------------------------
    ## BOARD: stm32f205rg_sony-newman
    ##
    else ifeq ($(OPT_BOARD),stm32f205rg_sony-newman)
        ## Base directory with header files for this board
        BOARD_INC := arch/cortexM3_stm32f2/stm32f205rg_sony-newman

        ## Select linker script and boot file
        ## Their path must be relative to the miosix directory.
        BOOT_FILE := $(BOARD_INC)/core/stage_1_boot.o
        LINKER_SCRIPT := $(BOARD_INC)/stm32_1M+128k_rom.ld

        ## Select architecture specific files
        ## These are the files in arch/<arch name>/<board name>
        ARCH_SRC :=                                  \
        arch/common/drivers/stm32f2_f4_i2c.cpp       \
        $(BOARD_INC)/interfaces-impl/console.cpp     \
        $(BOARD_INC)/interfaces-impl/delays.cpp      \
        $(BOARD_INC)/interfaces-impl/bsp.cpp

        ## Add a #define to allow querying board name
        CFLAGS_BASE   += -D_BOARD_SONY_NEWMAN
        CXXFLAGS_BASE += -D_BOARD_SONY_NEWMAN

        ## Clock frequency
        CLOCK_FREQ := -DHSE_VALUE=26000000

        ## Select programmer command line
        ## This is the program that is invoked when the user types
        ## 'make program'
        ## The command must provide a way to program the board, or print an
        ## error message saying that 'make program' is not supported for that
        ## board.
        ## The magic.bin is somewhat used by the bootloader to detect a good fw
        PROGRAM_CMDLINE := perl -e 'print "\xe7\x91\x11\xc0"' > magic.bin; \
            dfu-util -d 0fce:f0fa -a 0 -i 0 -s 0x08040000 -D main.bin;     \
            dfu-util -d 0fce:f0fa -a 0 -i 0 -s 0x080ffffc -D magic.bin;    \
            rm magic.bin

    ##-------------------------------------------------------------------------
    ## End of board list
    ##
    endif

    ## Select compiler
    PREFIX=arm-miosix-eabi-

    ## From compiler prefix form the name of the compiler and other tools
    CC  := $(PREFIX)gcc
    CXX := $(PREFIX)g++
    LD  := $(PREFIX)ld
    AR  := $(PREFIX)ar
    AS  := $(PREFIX)as
    CP  := $(PREFIX)objcopy
    OD  := $(PREFIX)objdump
    SZ  := $(PREFIX)size

    ## Select appropriate compiler flags for both ASM/C/C++/linker
    AFLAGS_BASE   := -mcpu=cortex-m3 -mthumb
    CFLAGS_BASE   += -D_ARCH_CORTEXM3_STM32F2 $(CLOCK_FREQ) $(XRAM)          \
                     -mcpu=cortex-m3 -mthumb $(OPT_OPTIMIZATION)             \
                     -ffunction-sections -Wall -g -c
    CXXFLAGS_BASE += -D_ARCH_CORTEXM3_STM32F2 $(CLOCK_FREQ) $(XRAM)          \
                     $(OPT_EXCEPT) -mcpu=cortex-m3 -mthumb                   \
                     $(OPT_OPTIMIZATION) -ffunction-sections -Wall -g -c
    LFLAGS_BASE   := -mcpu=cortex-m3 -mthumb -Wl,--gc-sections,-Map,main.map \
                     -Wl,-T./miosix/$(LINKER_SCRIPT) $(OPT_EXCEPT)           \
                     $(OPT_OPTIMIZATION) -nostdlib

    ## Select architecture specific files
    ## These are the files in arch/<arch name>/common
    ARCH_SRC +=                                              \
    arch/common/drivers/dcc.cpp                              \
    arch/common/drivers/stm32_hardware_rng.cpp               \
    $(ARCH_INC)/core/interrupts.cpp                          \
    $(ARCH_INC)/interfaces-impl/portability.cpp              \
    $(ARCH_INC)/interfaces-impl/gpio_impl.cpp                \
    $(ARCH_INC)/CMSIS/core_cm3.c                             \
    $(ARCH_INC)/CMSIS/system_stm32f2xx.c

##-----------------------------------------------------------------------------
## ARCHITECTURE: cortexM3_stm32l1
##
else ifeq ($(ARCH),cortexM3_stm32l1)
    ## Base directory with else header files for this board
    ARCH_INC := arch/cortexM3_stm32l1/common

    ##-------------------------------------------------------------------------
    ## BOARD: stm32l151c8_als_mainboard
    ##
    ifeq ($(OPT_BOARD),stm32l151_als_mainboard)
        ## Base directory with header files for this board
        BOARD_INC := arch/cortexM3_stm32l1/stm32l151c8_als_mainboard

        ## Select linker script and boot file
        ## Their path must be relative to the miosix directory.
        BOOT_FILE := $(BOARD_INC)/core/stage_1_boot.o
        LINKER_SCRIPT := $(BOARD_INC)/stm32_64k+10k_rom.ld

        ## Select architecture specific files
        ## These are the files in arch/<arch name>/<board name>
        ARCH_SRC :=                                  \
        $(BOARD_INC)/interfaces-impl/console.cpp     \
        $(BOARD_INC)/interfaces-impl/bsp.cpp

        ## Add a #define to allow querying board name
        CFLAGS_BASE   += -D_BOARD_ALS_MAINBOARD
        CXXFLAGS_BASE += -D_BOARD_ALS_MAINBOARD

        ## Clock frequency
        CLOCK_FREQ := -DSYSCLK_FREQ_16MHz=16000000

        ## Select programmer command line
        ## This is the program that is invoked when the user types
        ## 'make program'
        ## The command must provide a way to program the board, or print an
        ## error message saying that 'make program' is not supported for that
        ## board.
        PROGRAM_CMDLINE := stm32flash -w main.bin -v /dev/ttyUSB1

    ##-------------------------------------------------------------------------
    ## End of board list
    ##
    endif

    ## Select compiler
    PREFIX=arm-miosix-eabi-

    ## From compiler prefix form the name of the compiler and other tools
    CC  := $(PREFIX)gcc
    CXX := $(PREFIX)g++
    LD  := $(PREFIX)ld
    AR  := $(PREFIX)ar
    AS  := $(PREFIX)as
    CP  := $(PREFIX)objcopy
    OD  := $(PREFIX)objdump
    SZ  := $(PREFIX)size

    ## Select appropriate compiler flags for both ASM/C/C++/linker
    AFLAGS_BASE   := -mcpu=cortex-m3 -mthumb
    CFLAGS_BASE   += -D_ARCH_CORTEXM3_STM32L1 $(CLOCK_FREQ) $(XRAM)          \
                     -mcpu=cortex-m3 -mthumb $(OPT_OPTIMIZATION)             \
                     -ffunction-sections -Wall -g -c
    CXXFLAGS_BASE += -D_ARCH_CORTEXM3_STM32L1 $(CLOCK_FREQ) $(XRAM)          \
                     $(OPT_EXCEPT) -mcpu=cortex-m3 -mthumb                   \
                     $(OPT_OPTIMIZATION) -ffunction-sections -Wall -g -c
    LFLAGS_BASE   := -mcpu=cortex-m3 -mthumb -Wl,--gc-sections,-Map,main.map \
                     -Wl,-T./miosix/$(LINKER_SCRIPT) $(OPT_EXCEPT)           \
                     $(OPT_OPTIMIZATION) -nostdlib

    ## Select architecture specific files
    ## These are the files in arch/<arch name>/common
    ARCH_SRC +=                                              \
    arch/common/drivers/dcc.cpp                              \
    $(ARCH_INC)/core/interrupts.cpp                          \
    $(ARCH_INC)/interfaces-impl/portability.cpp              \
    $(ARCH_INC)/interfaces-impl/gpio_impl.cpp                \
    $(ARCH_INC)/interfaces-impl/delays.cpp                   \
    $(ARCH_INC)/CMSIS/system_stm32l1xx.c

##-----------------------------------------------------------------------------
## end of architecture list
##
endif<|MERGE_RESOLUTION|>--- conflicted
+++ resolved
@@ -13,12 +13,12 @@
 ## architecture
 ##
 #OPT_BOARD := lpc2138_miosix_board
-#OPT_BOARD := stm32f103ze_stm3210e-eval
+OPT_BOARD := stm32f103ze_stm3210e-eval
 #OPT_BOARD := stm32f103ve_mp3v2
 #OPT_BOARD := stm32f100rb_stm32vldiscovery
 #OPT_BOARD := stm32f103ve_strive_mini
 #OPT_BOARD := stm32f103ze_redbull_v2
-OPT_BOARD := stm32f407vg_stm32f4discovery
+#OPT_BOARD := stm32f407vg_stm32f4discovery
 #OPT_BOARD := stm32f207ig_stm3220g-eval
 #OPT_BOARD := stm32f207zg_ethboard_v2
 #OPT_BOARD := stm32f207ze_als_camboard
@@ -32,8 +32,8 @@
 ## -O2 is recomended otherwise, as it provides a good balance between code
 ## size and speed
 ##
-OPT_OPTIMIZATION := -O0
-#OPT_OPTIMIZATION := -O2
+#OPT_OPTIMIZATION := -O0
+OPT_OPTIMIZATION := -O2
 #OPT_OPTIMIZATION := -O3
 #OPT_OPTIMIZATION := -Os
 
@@ -137,9 +137,9 @@
     ## 3) Same as 1) but space has been reserved for a process pool, allowing
     ##    to configure the kernel with "#define WITH_PROCESSES"
     LINKER_SCRIPT_PATH := arch/cortexM4_stm32f4/stm32f407vg_stm32f4discovery/
-    #LINKER_SCRIPT := $(LINKER_SCRIPT_PATH)stm32_1m+192k_rom.ld
+    LINKER_SCRIPT := $(LINKER_SCRIPT_PATH)stm32_1m+192k_rom.ld
     #LINKER_SCRIPT := $(LINKER_SCRIPT_PATH)stm32_1m+192k_ram.ld
-    LINKER_SCRIPT := $(LINKER_SCRIPT_PATH)stm32_1m+192k_rom_processes.ld
+    #LINKER_SCRIPT := $(LINKER_SCRIPT_PATH)stm32_1m+192k_rom_processes.ld
 
     ## This causes the interrupt vector table to be relocated in SRAM, must be
     ## uncommented when using the ram linker script
@@ -175,8 +175,8 @@
     LINKER_SCRIPT_PATH := arch/cortexM3_stm32f2/stm32f207ig_stm3220g-eval/
     #LINKER_SCRIPT := $(LINKER_SCRIPT_PATH)stm32_1m+128k_rom.ld
     #LINKER_SCRIPT := $(LINKER_SCRIPT_PATH)stm32_1m+128k_xram.ld
-    #LINKER_SCRIPT := $(LINKER_SCRIPT_PATH)stm32_1m+128k_all_in_xram.ld
-    LINKER_SCRIPT := $(LINKER_SCRIPT_PATH)stm32_1m+128k_all_in_xram_processes.ld
+    LINKER_SCRIPT := $(LINKER_SCRIPT_PATH)stm32_1m+128k_all_in_xram.ld
+    #LINKER_SCRIPT := $(LINKER_SCRIPT_PATH)stm32_1m+128k_all_in_xram_processes.ld
 
     ## Enable/disable initialization of external RAM at boot. Three options:
     ## __ENABLE_XRAM : If you want the heap in xram (with an appropriate linker
@@ -750,16 +750,8 @@
         ## error message saying that 'make program' is not supported for that
         ## board.
         ifeq ($(LINKER_SCRIPT),$(LINKER_SCRIPT_PATH)stm32_1m+128k_all_in_xram.ld)
-<<<<<<< HEAD
         PROGRAM_CMDLINE := miosix/_tools/bootloaders/stm32/pc_loader/pc_loader \
         /dev/ttyUSB0 main.bin
-=======
-            PROGRAM_CMDLINE := miosix/bootloaders/stm32/pc_loader/pc_loader \
-                /dev/ttyUSB0 main.bin
-        else ifeq ($(LINKER_SCRIPT),$(LINKER_SCRIPT_PATH)stm32_1m+128k_all_in_xram_processes.ld)
-            PROGRAM_CMDLINE := miosix/bootloaders/stm32/pc_loader/pc_loader \
-                /dev/ttyUSB0 main.bin
->>>>>>> 97344e2a
         else
             PROGRAM_CMDLINE := qstlink2 -cqewV ./main.bin
         endif
