--- conflicted
+++ resolved
@@ -71,20 +71,6 @@
                  "ldr   %0, [%0]    \n\t":"=r"(result));
     return result;
 }
-
-<<<<<<< HEAD
-#endif //WITH_ERRLOG
-=======
-/**
- * \internal
- * Wait until all data is sent to the console and reboot
- */
-static void waitConsoleAndReboot()
-{
-    while(!Console::IRQtxComplete()) ; //Wait until all data sent
-    miosix_private::IRQsystemReboot();
-}
->>>>>>> 97344e2a
 
 void NMI_Handler()
 {
